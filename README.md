# allan-tools

[![crates.io](https://img.shields.io/crates/v/allan-tools.svg)](https://crates.io/crates/allan-tools)
[![Rust](https://github.com/gwbres/allan-tools/actions/workflows/rust.yml/badge.svg)](https://github.com/gwbres/allan-tools/actions/workflows/rust.yml)
[![crates.io](https://img.shields.io/crates/d/allan-tools.svg)](https://crates.io/crates/allan-tools)

Allantools (python lib) portage to Rust

This library allows easy computation of 
Allan & related statistics.   
These statistics are mostly used in system stability
studies.

### Variances / Deviations

Compute Allan Deviation over a raw data serie

```rust
  use allantools::*;
  let taus = tau::generator(tau::TauAxis::Decade, 10000);
  let (adev, errs) = deviation(&data, taus, Deviation::Allan, false, false);
```

Improve statiscal confidence by using _overlapped_ formulas 

```rust
  let taus = tau::generator(tau::TauAxis::Decade, 10000);
  let (adev, errs) = deviation(&data, taus, Deviation::Allan, false, true);
```

Compute Allan Deviation over a serie of fractionnal error

```rust
  let taus = tau::generator(tau::TauAxis::Decade, 10000);
  let ( adev, errs) = deviation(&data, taus, Deviation::Allan, true, false);
  let (oadev, errs) = deviation(&data, taus, Deviation::Allan, true, true);
```

### Integrated data & noise generators

Some data generators were integrated or develpped for testing purposes:

* White noise generator produces scaled normal distribution

```rust
  let psd = -140; // [dBcHz]
  let fs = 10.0E6; // [Hz]
  let x = allantools::noise::white_noise(psd, fs, 10000); // 10k samples
```

Some data generators were integrated or develpped for testing purposes:

* Pink noise generator produces a -10dB/dec shape when raw data is considered,
or a -5dB/dec shape if we're considering fractionnal data

```rust
  let psd = -140; // [dBcHz]
  let fs = 10.0E6; // [Hz]
  let a0_1hz = -10; // [dB] = level @ 1Hz
  let x = allantools::noise::pink_noise(a0_1hz, psd, fs, 1024); // 1k samples
```

### Tools & utilities

<<<<<<< HEAD
Cummulative sum (python::numpy like)
```rust
   let data: Vec<f64> = some_data();
   allantools::utilities::cumsum(data, None);
   allantools::utilities::cumsum(data, Some(10E6_f64)); // opt. normalization
```

Derivative (python::numpy like)
```rust
   let data: Vec<f64> = some_data();
   allantools::utilities::diff(data, None);
   allantools::utilities::diff(data, Some(10E6_f64)); // opt. normalization
```

Random generator: generates a pseudo random
sequence 0 < x <= 1.0
```rust
   let data = allantools::utilities::random(1024); // 1k symbols 
   println!("{:#?}", data);
```

__normalize__ : normalizes a sequence to 1/norm :
```rust
   let data: Vec<f64> = somedata(); 
   let normalized = allantools::utilities::normalize(
       data, 
       2.0_f64 * std::f64::consts::PI); // 1/(2pi)
```

__to\_fractionnal\_frequency__ : tool to convert a data serie
to a serie of fractionnal data.   
Typical use is converting raw frequency measurements (Hz) 
into fractionnal frequency (n.a):
```rust
   let data: Vec<f64> = somedata(); // sampled @ 10kHz
   let fract = allantools::utilities::to_fractionnal_frequency(data, 10E3); // :)
```

__fractionnal_integral__ : tool to integrate a serie of fractionnal data.  
Typical use is converting fractionnal frequency measurements (n.a), to phase
time (s).
```rust
   let data: Vec<f64> = somedata(); // (n.a) 
   let fract = allantools::utilities::fractionnal_integral(data, 1.0); // sampled @ 1Hz :)
```

__fractional\_freq\_to\_phase\_time__ : macro wrapper of previous function


__phase\_to\_radians__ : macro to convert phase time (s) to phase radians (rad)
```rust
   let data: Vec<f64> = somedata(); // (s)
   let data_rad = allantools::utilities::phase_to_radians(data);
```

__nist\_power\_law\_identifier__ : tool to identifier law power(s)
(ie., 10^alpha) contained in the input serie
```rust
   let data: Vec<f64> = somedata(); // white noise
   // study over the whole serie
   let exponents = allantools::nist_power_law_identifier(data, Some(data.len()));
   // divide into 4, identifies 4 exponents 
   let exponents = allantools::nist_power_law_identifier(data, Some(data.len()/4));
=======
[NIST Power Law identification method[[46]]](https://www.nist.gov/publications/handbook-frequency-stability-analysis)   

This is a useful macro to identify noise processes contained in a data serie.  
In other words, this tells you how the data serie behaves.

```rust
  let x = produce_some_data();
  let exponents = allantools::nist_power_law_identifier(&x, None);
```

One can use the optionnal "min_dist" attribute to customize the study


```rust
  let x = produce_some_data(); // 1k symbols
  // default min_dist=10 -> 1k/10 exponents to be identified
  let exponents = allantools::nist_power_law_identifier(&x, None);
    // 1k/100 exponents to be identified
  let exponents = allantools::nist_power_law_identifier(&x, Some(100));
>>>>>>> bfd2fb6b
```<|MERGE_RESOLUTION|>--- conflicted
+++ resolved
@@ -62,7 +62,26 @@
 
 ### Tools & utilities
 
-<<<<<<< HEAD
+[NIST Power Law identification method[[46]]](https://www.nist.gov/publications/handbook-frequency-stability-analysis)   
+
+This is a useful macro to identify noise processes contained in a data serie.  
+In other words, this tells you how the data serie behaves.
+
+```rust
+  let x = produce_some_data();
+  let exponents = allantools::nist_power_law_identifier(&x, None);
+```
+
+One can use the optionnal "min_dist" attribute to customize the study
+
+```rust
+  let x = produce_some_data(); // 1k symbols
+  // default min_dist=10 -> 1k/10 exponents to be identified
+  let exponents = allantools::nist_power_law_identifier(&x, None);
+    // 1k/100 exponents to be identified
+  let exponents = allantools::nist_power_law_identifier(&x, Some(100));
+```
+
 Cummulative sum (python::numpy like)
 ```rust
    let data: Vec<f64> = some_data();
@@ -116,35 +135,4 @@
 ```rust
    let data: Vec<f64> = somedata(); // (s)
    let data_rad = allantools::utilities::phase_to_radians(data);
-```
-
-__nist\_power\_law\_identifier__ : tool to identifier law power(s)
-(ie., 10^alpha) contained in the input serie
-```rust
-   let data: Vec<f64> = somedata(); // white noise
-   // study over the whole serie
-   let exponents = allantools::nist_power_law_identifier(data, Some(data.len()));
-   // divide into 4, identifies 4 exponents 
-   let exponents = allantools::nist_power_law_identifier(data, Some(data.len()/4));
-=======
-[NIST Power Law identification method[[46]]](https://www.nist.gov/publications/handbook-frequency-stability-analysis)   
-
-This is a useful macro to identify noise processes contained in a data serie.  
-In other words, this tells you how the data serie behaves.
-
-```rust
-  let x = produce_some_data();
-  let exponents = allantools::nist_power_law_identifier(&x, None);
-```
-
-One can use the optionnal "min_dist" attribute to customize the study
-
-
-```rust
-  let x = produce_some_data(); // 1k symbols
-  // default min_dist=10 -> 1k/10 exponents to be identified
-  let exponents = allantools::nist_power_law_identifier(&x, None);
-    // 1k/100 exponents to be identified
-  let exponents = allantools::nist_power_law_identifier(&x, Some(100));
->>>>>>> bfd2fb6b
 ```