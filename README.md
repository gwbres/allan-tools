# allan-tools

[![Rust](https://github.com/gwbres/allan-tools/actions/workflows/rust.yml/badge.svg)](https://github.com/gwbres/allan-tools/actions/workflows/rust.yml)
[![crates.io](https://docs.rs/allan-tools/badge.svg)](https://docs.rs/allan-tools/badge.svg)

[![crates.io](https://img.shields.io/crates/v/allan-tools.svg)](https://crates.io/crates/allan-tools)
[![crates.io](https://img.shields.io/crates/d/allan-tools.svg)](https://crates.io/crates/allan-tools)
[![License](https://img.shields.io/badge/License-Apache%202.0-blue.svg)](https://opensource.org/licenses/Apache-2.0)

Allantools (python lib) portage to Rust

This library allows easy computations of Allan deviation & similar statistics.   
These statistical methods are mostly used in system stability studies.

### Variances / Deviations

Compute Allan Deviation over raw data:

```rust
  use allantools::*;
  let taus = tau::generator(tau::TauAxis::Octave, 128);
  let (dev, errs) = deviation(&data, taus, Calculation::Allan, false, false).unwrap();
```

<<<<<<< HEAD
<img src="tests/adev-white-pm.png" alt="alt text" width="500"/>

Compute Allan Variance over raw data:
=======
<img src="https://github.com/gwbres/allan-tools/blob/main/tests/adev-white-pm.png" alt="alt text" width="500"/>

Improve statiscal confidence by using _overlapped_ formulas 

>>>>>>> d18569b6
```rust
  let (var, errs) = variance(&data, taus, Calculation::Allan, false, false).unwrap();
```

<<<<<<< HEAD
### Overlapping
=======
<img src="https://github.com/gwbres/allan-tools/blob/main/tests/oadev-white-pm.png" width="500"/>
>>>>>>> d18569b6

Improve statiscal confidence by using _overlapped_ formulae 

```rust
  let taus = tau::generator(tau::TauAxis::Octave, 128);
  let (dev, errs) = deviation(&data, taus, Calculation::Allan, false, true).unwrap();
```

<img src="tests/oadev-white-pm.png" alt="alt text" width="500"/>

### Fractionnal data
`is fractionnal` can be used to compute statistics over fractionnal
(n.a) data:

```rust
  let taus = tau::generator(tau::TauAxis::Octave, 10000);
  let ( adev, errs) = deviation(&data, taus, Calculation::Allan, true, false).unwrap();
  let (oadev, errs) = deviation(&data, taus, Calculation::Allan, true, true).unwrap();
```

### Tau axis generator

The user can pass any &#964; serie to all computation methods.   

This lib integrates a &#964; axis generator too, which is a convenient
method to quickly pass a standard axis to a computation method.
Several axis are known:  

* TauAxis::Octave is the most efficient
* TauAxis::Decade is the standard and is efficient
* TauAxis::All requires more computation

```rust
  let taus = tau::generator(tau::TauAxis::Decade, 10000); //log10
```

<img src="https://github.com/gwbres/allan-tools/blob/main/tests/adev-white-fm.png" alt="alt text" width="500"/>

Using TauAxis::All requires more computation but gives a total
time granularity 

```rust
  let taus = tau::generator(tau::TauAxis::All, 10000);
```

<img src="https://github.com/gwbres/allan-tools/blob/main/tests/adev-pink-pm.png" alt="alt text" width="500"/>

### Tau offset and error management
 
This library computes the requested statistics for all &#964; values, as long as 
$#964;(n) can be evaluated.   
If &#964;(n) cannot be evaluated, computation stops and returns all
previously evaluated offsets.

If not a single &#964; value is feasible, the lib returns Error::NotEnoughSamplesError

The user must pass a valid &#964; serie, otherwise:

* TauAxis::NullTauValue: is returned when &#964 = 0 (non sense) is requested
* TauAxis::NegativeTauValue: is return when &#964 < 0 (non physical) is requested
* TauAxis::RepeatedTauValue: two identical offsets were passed: 
offsets should be a increasing pattern

### Data & Noise generators

Some data generators were integrated or develpped for testing purposes:

* White noise generator produces a scaled normal distribution

```rust
  let x = allantools::noise::white_noise(
    -140, // dBc/Hz
    10E6, // (Hz)
    10000); // 10k samples
```

<img src="https://github.com/gwbres/allan-tools/blob/main/tests/white-noise.png" alt="alt text" width="200"/>

* Pink noise generator produces a -10dB/dec shape when raw data is considered,
or a -5dB/dec shape if we're considering fractionnal data

```rust
  let x = allantools::noise::pink_noise(
    -30, // dBc @ 1Hz
    1024); // 1k samples
```

<img src="https://github.com/gwbres/allan-tools/blob/main/tests/pink-noise.png" alt="alt text" width="200"/>

### Three Cornered Hat

Three cornenered hat fashion statistics, to estimate
a/b/c from a against b, b against c and c against a
raw data.

```rust
   let a_against_b = some_measurements("a", "b");
   let b_against_c = some_measurements("b", "c");
   let c_against_a = some_measurements("c", "a");
   let ((dev_a,err_a),(dev_b,err_b),(dev_c,err_c)) = 
       allantools::three_cornered_hat (
          a_against_b, b_against_c, c_against_a)
             .unwrap();
```

### Power Law Identifier

[NIST Power Law identification method[[46]]](https://www.nist.gov/publications/handbook-frequency-stability-analysis)   

This is a useful macro to identify noise processes contained in a (raw) data serie.  
In other words, this tells you how the data serie behaves.

This implementation works on a per decade basis, it will identify alpha
for every possible interval  10^N < &#964; <= 10^N+1

```rust
  let x = produce_some_data(100);
  let exponents = allantools::nist_power_law_identifier(&x);
  assert_eq!(exponents.len(), 3);
  
  let x = produce_some_data(65536);
  let exponents = allantools::nist_power_law_identifier(&x);
  assert_eq!(exponents.len(), 4);
```

### Tools & utilities

__cumsum__ : (python::numpy like) returns cummulative sum of a serie
```rust
   let data: Vec<f64> = some_data();
   allantools::utilities::cumsum(data, None);
   allantools::utilities::cumsum(data, Some(10E6_f64)); // opt. normalization
```

__diff__ : (python::numpy like) returns 1st order derivative of a serie
```rust
   let data: Vec<f64> = some_data();
   allantools::utilities::diff(data, None);
   allantools::utilities::diff(data, Some(10E6_f64)); // opt. normalization
```

__random__ : generates a pseudo random sequence 0 < x <= 1.0
```rust
   let data = allantools::utilities::random(1024); // 1k symbols 
   println!("{:#?}", data);
```

__normalize__ : normalizes a sequence to 1/norm :
```rust
   let data: Vec<f64> = somedata(); 
   let normalized = allantools::utilities::normalize(
       data, 
       2.0_f64 * std::f64::consts::PI); // 1/(2pi)
```

__to\_fractionnal\_frequency__ : converts a raw data serie
to fractionnal data.   
```rust
   let data: Vec<f64> = somedata(); // sampled @ 10kHz
   let fract = allantools::utilities::to_fractionnal_frequency(data, 10E3); // :)
```

__fractionnal_integral__ : converts a serie of fractionnal measurements
to integrated measurements (like fractionnal frequency (n.a) to phase time (s)).
```rust
   let data: Vec<f64> = somedata(); // (n.a) 
   let fract = allantools::utilities::fractionnal_integral(data, 1.0); // sampled @ 1Hz :)
```

__fractional\_freq\_to\_phase\_time__ : macro wrapper of previous function

__phase\_to\_radians__ : converts phase time (s) to phase radians (rad)
```rust
   let data: Vec<f64> = somedata(); // (s)
   let data_rad = allantools::utilities::phase_to_radians(data);
```<|MERGE_RESOLUTION|>--- conflicted
+++ resolved
@@ -22,34 +22,18 @@
   let (dev, errs) = deviation(&data, taus, Calculation::Allan, false, false).unwrap();
 ```
 
-<<<<<<< HEAD
-<img src="tests/adev-white-pm.png" alt="alt text" width="500"/>
-
-Compute Allan Variance over raw data:
-=======
 <img src="https://github.com/gwbres/allan-tools/blob/main/tests/adev-white-pm.png" alt="alt text" width="500"/>
 
-Improve statiscal confidence by using _overlapped_ formulas 
-
->>>>>>> d18569b6
-```rust
-  let (var, errs) = variance(&data, taus, Calculation::Allan, false, false).unwrap();
-```
-
-<<<<<<< HEAD
 ### Overlapping
-=======
+
+Improve statiscal confidence by using _overlapped_ formulae 
+
+```rust
+  let taus = tau::generator(tau::TauAxis::Octave, 128);
+  let (var, errs) = deviation(&data, taus, Calculation::Allan, false, false).unwrap();
+```
+
 <img src="https://github.com/gwbres/allan-tools/blob/main/tests/oadev-white-pm.png" width="500"/>
->>>>>>> d18569b6
-
-Improve statiscal confidence by using _overlapped_ formulae 
-
-```rust
-  let taus = tau::generator(tau::TauAxis::Octave, 128);
-  let (dev, errs) = deviation(&data, taus, Calculation::Allan, false, true).unwrap();
-```
-
-<img src="tests/oadev-white-pm.png" alt="alt text" width="500"/>
 
 ### Fractionnal data
 `is fractionnal` can be used to compute statistics over fractionnal
@@ -130,11 +114,30 @@
 
 <img src="https://github.com/gwbres/allan-tools/blob/main/tests/pink-noise.png" alt="alt text" width="200"/>
 
+### Power Law Identifier
+
+[NIST Power Law identification method[[46]]](https://www.nist.gov/publications/handbook-frequency-stability-analysis)   
+
+This is a useful macro to identify noise processes contained in a (raw) data serie.  
+In other words, this tells you how the data serie behaves.
+
+This implementation works on a per decade basis, it will identify alpha
+for every possible interval  10^N < &#964; <= 10^N+1
+
+```rust
+  let x = produce_some_data(100);
+  let exponents = allantools::nist_power_law_identifier(&x);
+  assert_eq!(exponents.len(), 3);
+  
+  let x = produce_some_data(65536);
+  let exponents = allantools::nist_power_law_identifier(&x);
+  assert_eq!(exponents.len(), 4);
+```
+
 ### Three Cornered Hat
 
 Three cornenered hat fashion statistics, to estimate
-a/b/c from a against b, b against c and c against a
-raw data.
+a/b/c from a against b, b against c and c against a measurements.
 
 ```rust
    let a_against_b = some_measurements("a", "b");
@@ -146,26 +149,6 @@
              .unwrap();
 ```
 
-### Power Law Identifier
-
-[NIST Power Law identification method[[46]]](https://www.nist.gov/publications/handbook-frequency-stability-analysis)   
-
-This is a useful macro to identify noise processes contained in a (raw) data serie.  
-In other words, this tells you how the data serie behaves.
-
-This implementation works on a per decade basis, it will identify alpha
-for every possible interval  10^N < &#964; <= 10^N+1
-
-```rust
-  let x = produce_some_data(100);
-  let exponents = allantools::nist_power_law_identifier(&x);
-  assert_eq!(exponents.len(), 3);
-  
-  let x = produce_some_data(65536);
-  let exponents = allantools::nist_power_law_identifier(&x);
-  assert_eq!(exponents.len(), 4);
-```
-
 ### Tools & utilities
 
 __cumsum__ : (python::numpy like) returns cummulative sum of a serie
